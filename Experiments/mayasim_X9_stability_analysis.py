"""
Experiment to test the influence of drought events.
Drought events start once the civilisation has reached
a 'complex society' state (after 200 years) and vary 
in length and severity from 0 to 100 years and 0 to 100% 
less precipitation.

Therefore, starting point is at t = 200 where the model has
reached a complex society state in all previous studies.
We also use parameters for income from trade, agriculture and
ecosystem services, that have previously proven to lead to
some influence of precipitation variability on the state of the
system.

Also, we vary the parameter for income from trade so see, if
there is a certain parameter value, that results in 
stable complex society for some drought events and collapse for others.
"""

from __future__ import print_function
try:
    import cPickle as cp
except ImportError:
    import pickle as cp
import getpass
import itertools as it
import numpy as np
import sys
import pandas as pd

from pymofa.experiment_handling import experiment_handling as eh
from mayasim.model.ModelCore import ModelCore as Model
from mayasim.model.ModelParameters import ModelParameters as Parameters

test = True

def run_function(d_start=200, d_length=20, d_severity=50.,
                 r_bca=0.2, r_es=0.0002, r_trade=6000,
                 population_control=False,
                 n=30, crop_income_mode='sum',
                 better_ess=True,
                 kill_cropless=False, steps=500, filename='./'):
    """
    Set up the Model for different Parameters and determine
    which parts of the output are saved where.
    Output is saved in pickled dictionaries including the
    initial values and Parameters, as well as the time
    development of aggregated variables for each run.

    Parameters:
    -----------
    d_start : int
        starting point of drought in model time
    d_length : int
        length of drought in timesteps
    d_severity : float
        severity of drought (decrease in rainfall in percent)
    r_bca : float > 0
        the prefactor for income from agriculture
    r_es : float
        the prefactor for income from ecosystem services
    r_trade : float
        the prefactor for income from trade
    population_control : boolean
        determines whether the population grows
        unbounded or if population growth decreases
        with income per capita and population density.
    n : int > 0
        initial number of settlements on the map
    crop_income_mode : string
        defines the mode of crop income calculation.
        possible values are 'sum' and 'mean'
    better_ess : bool
        switch to use forest as proxy for income from eco
        system services from net primary productivity.
    kill_cropless: bool
        Switch to determine whether or not to kill cities
        without cropped cells.
    filename: string
        path to save the results to.
    """

    # initialize the Model

    m = Model(n, output_data_location=filename, debug=test)
    if not filename.endswith('s0.pkl'):
        m.output_geographic_data = False
        m.output_settlement_data = False

    m.population_control = population_control
    m.crop_income_mode = crop_income_mode
    m.better_ess = better_ess
    m.r_bca_sum = r_bca
    m.r_es_sum = r_es
    m.r_trade = r_trade
    m.kill_cities_without_crops = kill_cropless

    m.precipitation_modulation = False
    m.drought_times = [[d_start, d_start + d_length]]
    m.drought_severity = d_severity

    # store initial conditions and Parameters

    res = {"initials": pd.DataFrame({"Settlement X Possitions":
                                     m.settlement_positions[0],
                                     "Settlement Y Possitions":
                                     m.settlement_positions[1],
                                     "Population": m.population}),
           "Parameters": pd.Series({key: getattr(m, key)
                                    for key in dir(Parameters)
                                    if not key.startswith('__')
                                    and not callable(key)})}

    # run Model

    if test:
        m.run(3)
    else:
        m.run(steps)

    # Retrieve results

    res["trajectory"] = m.get_trajectory()

    res["final_climax_cells"] = np.sum(m.forest_state == 3)
    res["final_regrowth_cells"] = np.sum(m.forest_state == 2)
    res["final_cleared_cells"] = np.sum(m.forest_state == 1)
    res["final_aggriculture_cells"] = sum(m.number_cropped_cells)

    res["final population"] = sum(m.population)
    res["final trade links"] = sum(m.degree)/2.
    res["final max cluster size"] = m.max_cluster_size

    try:
        with open(filename, 'wb') as dumpfile:
            cp.dump(res, dumpfile)
            return 1
    except IOError:
        return -1


def run_experiment(argv):
    """
    Take arv input variables and run sub_experiment accordingly.
    This happens in five steps:
    1)  parse input arguments to set switches
        for [test],
    2)  set output folders according to switches,
    3)  generate parameter combinations,
    4)  define names and dictionaries of callables to apply to sub_experiment
        data for post processing,
    5)  run computation and/or post processing and/or plotting
        depending on execution on cluster or locally or depending on
        experimentation mode.

    Parameters
    ----------
    argv: list[N]
        List of parameters from terminal input

    Returns
    -------
    rt: int
        some return value to show whether sub_experiment succeeded
        return 1 if sucessfull.
    """

    global test

    # Parse switches from input
    if len(argv) > 1:
        test = int(argv[1])
    if len(argv) > 2:
        mode = int(argv[2])
    else:
        mode = None
    if len(argv) > 3:
        job_id = int(argv[3])
    else:
        job_id = 1
    if len(argv) > 4:
        max_id = int(argv[4])
    else:
        max_id = 1

    # Generate paths according to switches and user name

    test_folder = ['', 'test_output/'][int(test)]
    experiment_folder = 'X9_stability_analysis/'
    raw = 'raw_data/'
    res = 'results/'

    if getpass.getuser() == "kolb":
        save_path_raw = "/p/tmp/kolb/Mayasim/output_data/{}{}{}".format(
            test_folder, experiment_folder, raw)
        save_path_res = "/home/kolb/Mayasim/output_data/{}{}{}".format(
            test_folder, experiment_folder, res)
    elif getpass.getuser() == "jakob":
        save_path_raw = \
            "/home/jakob/Project_MayaSim/Python/" \
            "output_data/{}{}{}".format(test_folder, experiment_folder, raw)
        save_path_res = \
            "/home/jakob/Project_MayaSim/Python/" \
            "output_data/{}{}{}".format(test_folder, experiment_folder, res)
    else:
        save_path_res = './{}'.format(res)
        save_path_raw = './{}'.format(raw)

    # Generate parameter combinations

    index = {0: "d_length", 1: "d_severity", 2: "r_trade"}
    if test == 0:
        d_length = list(range(0, 105, 5))
        d_severity = list(range(0, 105, 5))
        r_trade = list(range(4000, 11000, 2000))
        test = False
    else:
        d_length = [20]
        d_severity = [0., 60.]
        r_trade = [6000]
        test = True

    param_combs = list(it.product(d_length, d_severity, r_trade))
    print('computing results for {} parameter combinations'.format(len(param_combs)))

    if len(param_combs) % max_id != 0:
        print('number of jobs ({}) has to be multiple of max_id ({})!!'.format(len(param_combs), max_id))
        exit(-1)

    sample_size = 20 if not test else 3

    # Define names and callables for post processing

    name1 = "trajectory"
    estimators1 = {"<mean_trajectories>":
                   lambda fnames:
                   pd.concat([np.load(f)["trajectory"] for f in fnames]).groupby(level=0).mean(),
                   "<sigma_trajectories>":
                   lambda fnames:
                   pd.concat([np.load(f)["trajectory"] for f in fnames]).groupby(level=0).std()
                   }
    name2 = "all_trajectories"
    estimators2 = {"trajectory_list":
                   lambda fnames: [np.load(f)["trajectory"] for f in fnames]}

    def foo(fnames, keys):
        key = keys[0]
        data = [np.load(f)[key] for f in fnames]
        df = pd.DataFrame(data=data, columns=[keys[0]])
        for key in keys[1:]:
            data = [np.load(f)[key] for f in fnames]
            df[key] = data
        return df

    name3 = "all_final_states"
    estimators3 = {"final states":
                   lambda fnames:
                   foo(fnames, ["final population",
                                "final trade links",
                                "final max cluster size",
                                "final_climax_cells",
                                "final_regrowth_cells",
                                "final_cleared_cells",
                                "final_aggriculture_cells"])
                   }

    # Run computation and post processing.

    cl = int(len(param_combs)/max_id)
    i = (job_id-1)*cl
    j = job_id*cl

    handle = eh(sample_size=sample_size,
                parameter_combinations=param_combs[i:j],
                index=index,
                path_raw=save_path_raw,
                path_res=save_path_res,
                use_kwargs=True)
    if mode == 1:
        handle.compute(run_func=run_function)
        return 0
    elif mode == 2:
<<<<<<< HEAD
        # handle.resave(eva=estimators1, name=name1)
=======
        handle.resave(eva=estimators1, name=name1)
>>>>>>> 5f81ad73
        # handle.resave(eva=estimators2, name=name2)
        handle.resave(eva=estimators3, name=name3)
        return 0

    return 1

if __name__ == '__main__':

    run_experiment(sys.argv)<|MERGE_RESOLUTION|>--- conflicted
+++ resolved
@@ -280,11 +280,7 @@
         handle.compute(run_func=run_function)
         return 0
     elif mode == 2:
-<<<<<<< HEAD
         # handle.resave(eva=estimators1, name=name1)
-=======
-        handle.resave(eva=estimators1, name=name1)
->>>>>>> 5f81ad73
         # handle.resave(eva=estimators2, name=name2)
         handle.resave(eva=estimators3, name=name3)
         return 0
